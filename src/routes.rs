--- conflicted
+++ resolved
@@ -16,7 +16,6 @@
 	register_profile,
 };
 use crate::controllers::healthcheck;
-<<<<<<< HEAD
 use crate::controllers::location::{
 	create_location,
 	delete_location,
@@ -24,10 +23,7 @@
 	get_locations,
 	update_location,
 };
-use crate::controllers::profile::get_all_profiles;
-=======
 use crate::controllers::profile::{get_all_profiles, get_current_profile};
->>>>>>> 0615ff53
 use crate::controllers::translation::{
 	create_translation,
 	delete_translation,
@@ -40,21 +36,16 @@
 pub fn get_app_router(state: AppState) -> Router {
 	let api_routes = Router::new()
 		.route("/healthcheck", get(healthcheck))
-<<<<<<< HEAD
-		.nest("/profile", get_profile_routes())
-		.nest("/translations", get_translation_routes())
-		.nest("/locations", get_location_routes());
-=======
+		.nest(
+			"/translations",
+			get_translation_routes().route_layer(AuthLayer::new(state.clone())),
+		)
+		.nest("/locations", get_location_routes())
 		.nest("/auth", get_auth_routes(&state))
 		.nest(
 			"/profile",
 			get_profile_routes().route_layer(AuthLayer::new(state.clone())),
-		)
-		.nest(
-			"/translation",
-			get_translation_routes().route_layer(AuthLayer::new(state.clone())),
 		);
->>>>>>> 0615ff53
 
 	Router::new()
 		.merge(api_routes)
@@ -67,6 +58,7 @@
 		.with_state(state)
 }
 
+/// Get the auth routes.
 fn get_auth_routes(state: &AppState) -> Router<AppState> {
 	Router::new()
 		.route("/register", post(register_profile))
@@ -79,12 +71,14 @@
 		)
 }
 
+/// Get the profile routes.
 fn get_profile_routes() -> Router<AppState> {
 	Router::new()
 		.route("/", get(get_all_profiles))
 		.route("/me", get(get_current_profile))
 }
 
+/// Get the translation routes.
 fn get_translation_routes() -> Router<AppState> {
 	Router::new().route("/", post(create_translation)).route(
 		"/{id}",
