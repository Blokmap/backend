--- conflicted
+++ resolved
@@ -22,11 +22,7 @@
           - name: Build images
             run: |
                 docker compose \
-<<<<<<< HEAD
-                -p ci-${{ github.sha }}-${{ github.event_name }}
-=======
                 -p ci-${{ github.sha }}-${{ github.event_name }} \
->>>>>>> 051239f2
                 -f .github/compose.yaml \
                 --project-directory . \
                 build
@@ -45,11 +41,7 @@
           - name: Lint code
             run: |
                 docker compose \
-<<<<<<< HEAD
-                -p ci-${{ github.sha }}-${{ github.event_name }}
-=======
                 -p ci-${{ github.sha }}-${{ github.event_name }} \
->>>>>>> 051239f2
                 -f .github/compose.yaml \
                 --project-directory . \
                 run lint
@@ -68,11 +60,7 @@
           - name: Run tests
             run: |
                 docker compose \
-<<<<<<< HEAD
-                -p ci-${{ github.sha }}-${{ github.event_name }}
-=======
                 -p ci-${{ github.sha }}-${{ github.event_name }} \
->>>>>>> 051239f2
                 -f .github/compose.yaml \
                 --project-directory . \
                 run test
@@ -91,11 +79,7 @@
           - name: Remove docker containers
             run: |
                 docker compose \
-<<<<<<< HEAD
-                -p ci-${{ github.sha }}-${{ github.event_name }}
-=======
                 -p ci-${{ github.sha }}-${{ github.event_name }} \
->>>>>>> 051239f2
                 -f .github/compose.yaml \
                 --project-directory . \
                 down --remove-orphans --rmi all