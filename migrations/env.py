from logging.config import fileConfig

from app.database import url

from sqlalchemy import engine_from_config
from sqlalchemy import pool

from alembic import context

# this is the Alembic Config object, which provides
# access to the values within the .ini file in use.
config = context.config

# Interpret the config file for Python logging.
# This line sets up loggers basically.
if config.config_file_name is not None:
    fileConfig(config.config_file_name)

# add your model's MetaData object here
# for 'autogenerate' support
target_metadata = None

# other values from the config, defined by the needs of env.py,
# can be acquired:
# my_important_option = config.get_main_option("my_important_option")
# ... etc.
<<<<<<< HEAD
config.set_main_option("sqlalchemy.url", str(url))
=======

if config.get_main_option("is_testing", "false") == "true":
    config.set_main_option("sqlalchemy.url", "sqlite://")
else:
    from app.database import url
    config.set_main_option("sqlalchemy.url", str(url))
>>>>>>> ce03f048


def run_migrations_offline() -> None:
    """Run migrations in 'offline' mode.

    This configures the context with just a URL
    and not an Engine, though an Engine is acceptable
    here as well.  By skipping the Engine creation
    we don't even need a DBAPI to be available.

    Calls to context.execute() here emit the given string to the
    script output.

    """
    url = config.get_main_option("sqlalchemy.url")
    context.configure(
        url=url,
        target_metadata=target_metadata,
        literal_binds=True,
        dialect_opts={"paramstyle": "named"},
    )

    with context.begin_transaction():
        context.run_migrations()


def run_migrations_online() -> None:
    """Run migrations in 'online' mode.

    In this scenario we need to create an Engine
    and associate a connection with the context.

    """
    connectable = config.attributes.get('connection', None)

    if connectable is None:
        connectable = engine_from_config(
            config.get_section(config.config_ini_section, {}),
            prefix="sqlalchemy.",
            poolclass=pool.NullPool,
        )

        with connectable.connect() as connection:
            context.configure(
                connection=connection, target_metadata=target_metadata
            )

<<<<<<< HEAD
    with connectable.connect() as connection:
        context.configure(connection=connection, target_metadata=target_metadata)
=======
            with context.begin_transaction():
                context.run_migrations()
    else:
        context.configure(
            connection=connectable, target_metadata=target_metadata
        )
>>>>>>> ce03f048

        with context.begin_transaction():
            context.run_migrations()


if context.is_offline_mode():
    run_migrations_offline()
else:
    run_migrations_online()<|MERGE_RESOLUTION|>--- conflicted
+++ resolved
@@ -24,16 +24,12 @@
 # can be acquired:
 # my_important_option = config.get_main_option("my_important_option")
 # ... etc.
-<<<<<<< HEAD
-config.set_main_option("sqlalchemy.url", str(url))
-=======
 
 if config.get_main_option("is_testing", "false") == "true":
     config.set_main_option("sqlalchemy.url", "sqlite://")
 else:
     from app.database import url
     config.set_main_option("sqlalchemy.url", str(url))
->>>>>>> ce03f048
 
 
 def run_migrations_offline() -> None:
@@ -81,17 +77,12 @@
                 connection=connection, target_metadata=target_metadata
             )
 
-<<<<<<< HEAD
-    with connectable.connect() as connection:
-        context.configure(connection=connection, target_metadata=target_metadata)
-=======
             with context.begin_transaction():
                 context.run_migrations()
     else:
         context.configure(
             connection=connectable, target_metadata=target_metadata
         )
->>>>>>> ce03f048
 
         with context.begin_transaction():
             context.run_migrations()
