use std::panic::catch_unwind;

use axum::http::StatusCode;
use blokmap::controllers::auth::{
	LoginEmailRequest,
	LoginUsernameRequest,
	PasswordResetData,
	PasswordResetRequest,
	RegisterRequest,
};
use blokmap::models::{Profile, ProfileState};

mod common;

use chrono::Utc;
use common::TestEnv;

#[tokio::test(flavor = "multi_thread")]
async fn register() {
	let env = TestEnv::new().await;

	let response = env
		.expect_mail_to(&["bob@example.com"], async || {
			env.app
				.post("/auth/register")
				.json(&RegisterRequest {
					username: "bob".to_string(),
					password: "bobdebouwer1234!".to_string(),
					email:    "bob@example.com".to_string(),
				})
				.await
		})
		.await;

	let body = response.json::<Profile>();

	assert!(response.maybe_cookie("blokmap_access_token").is_none());

	assert_eq!(response.status_code(), StatusCode::CREATED);
	assert_eq!(body.username, "bob".to_string());
	assert_eq!(body.email, None);
}

#[tokio::test(flavor = "multi_thread")]
async fn register_invalid_username_start() {
	let env = TestEnv::new().await;

	let response = env
		.expect_no_mail(async || {
			env.app
				.post("/auth/register")
				.json(&RegisterRequest {
					username: "123".to_string(),
					password: "bobdebouwer1234!".to_string(),
					email:    "bob@example.com".to_string(),
				})
				.await
		})
		.await;

	assert_eq!(response.status_code(), StatusCode::UNPROCESSABLE_ENTITY);
}

#[tokio::test(flavor = "multi_thread")]
async fn register_invalid_username_symbols() {
	let env = TestEnv::new().await;

	let response = env
		.expect_no_mail(async || {
			env.app
				.post("/auth/register")
				.json(&RegisterRequest {
					username: "abc.".to_string(),
					password: "bobdebouwer1234!".to_string(),
					email:    "bob@example.com".to_string(),
				})
				.await
		})
		.await;

	let body = response.text();

	assert_eq!(response.status_code(), StatusCode::UNPROCESSABLE_ENTITY);
	assert!(
		body.contains("username must start with a letter"),
		"Expected error message to contain 'username must start with a \
		 letter', got: {}",
		body
	);
}

#[tokio::test(flavor = "multi_thread")]
async fn register_username_too_short() {
	let env = TestEnv::new().await;

	let response = env
		.expect_no_mail(async || {
			env.app
				.post("/auth/register")
				.json(&RegisterRequest {
					username: "a".to_string(),
					password: "bobdebouwer1234!".to_string(),
					email:    "bob@example.com".to_string(),
				})
				.await
		})
		.await;

	let body = response.text();

	assert_eq!(response.status_code(), StatusCode::UNPROCESSABLE_ENTITY);
	assert!(body.contains("username must be between 2 and 32 characters long"),);
}

#[tokio::test(flavor = "multi_thread")]
async fn register_username_too_long() {
	let env = TestEnv::new().await;

	let response = env
		.expect_no_mail(async || {
			env.app
			.post("/auth/register")
			.json(&RegisterRequest {
				username:
					"zijne-majesteit-antonius-gregorius-albertus-III-van-brugge"
						.to_string(),
				password: "bobdebouwer1234!".to_string(),
				email:    "bob@example.com".to_string(),
			})
			.await
		})
		.await;

	let body = response.text();

	assert_eq!(response.status_code(), StatusCode::UNPROCESSABLE_ENTITY);
	assert!(body.contains("username must be between 2 and 32 characters long"),);
}

#[tokio::test(flavor = "multi_thread")]
async fn register_password_too_short() {
	let env = TestEnv::new().await;

	let response = env
		.expect_no_mail(async || {
			env.app
				.post("/auth/register")
				.json(&RegisterRequest {
					username: "bob".to_string(),
					password: "123".to_string(),
					email:    "bob@example.com".to_string(),
				})
				.await
		})
		.await;

	let body = response.text();

	assert_eq!(response.status_code(), StatusCode::UNPROCESSABLE_ENTITY);
	assert!(body.contains("password must be at least 8 characters long"),);
}

#[tokio::test(flavor = "multi_thread")]
async fn register_invalid_email() {
	let env = TestEnv::new().await;

	let response = env
		.expect_no_mail(async || {
			env.app
				.post("/auth/register")
				.json(&RegisterRequest {
					username: "bob".to_string(),
					password: "bobdebouwer1234!".to_string(),
					email:    "appel".to_string(),
				})
				.await
		})
		.await;

	let body = response.text();

	assert_eq!(response.status_code(), StatusCode::UNPROCESSABLE_ENTITY);
	assert!(body.contains("invalid email"));
}

#[tokio::test(flavor = "multi_thread")]
async fn register_duplicate_email() {
	let env = TestEnv::new().await;

	env.expect_mail_to(&["bob@example.com"], async || {
		env.app
			.post("/auth/register")
			.json(&RegisterRequest {
				username: "bob".to_string(),
				password: "bobdebouwer1234!".to_string(),
				email:    "bob@example.com".to_string(),
			})
			.await
	})
	.await;

	let response = env
		.expect_no_mail(async || {
			env.app
				.post("/auth/register")
				.json(&RegisterRequest {
					username: "bob2".to_string(),
					password: "bobdebouwer1234!".to_string(),
					email:    "bob@example.com".to_string(),
				})
				.await
		})
		.await;

	let body = response.text();

	assert_eq!(response.status_code(), StatusCode::CONFLICT);
	assert!(body.contains("email is already in use"));
}

#[tokio::test(flavor = "multi_thread")]
async fn register_duplicate_username() {
	let env = TestEnv::new().await;

	let response = env
		.expect_no_mail(async || {
			env.app
				.post("/auth/register")
				.json(&RegisterRequest {
					username: "test".to_string(),
					password: "fooikhebeenlangerwachtwoordnodig".to_string(),
					email:    "test2@example.com".to_string(),
				})
				.await
		})
		.await;

	assert!(response.maybe_cookie("blokmap_access_token").is_none());

	let body = response.text();

	assert_eq!(response.status_code(), StatusCode::CONFLICT);
	assert!(body.contains("username is already in use"));
}

#[tokio::test(flavor = "multi_thread")]
async fn confirm_email() {
	let env = TestEnv::new().await;

	env.expect_mail_to(&["bob@example.com"], async || {
		env.app
			.post("/auth/register")
			.json(&RegisterRequest {
				username: "bob".to_string(),
				password: "bobdebouwer1234!".to_string(),
				email:    "bob@example.com".to_string(),
			})
			.await;
	})
	.await;

	let conn = env.db_guard.create_pool().get().await.unwrap();
	let email_confirmation_token: Option<String> = conn
		.interact(|conn| {
			use blokmap::schema::profile::dsl::*;
			use diesel::prelude::*;

			profile
				.select(email_confirmation_token)
				.filter(username.eq("bob"))
				.get_result(conn)
		})
		.await
		.unwrap()
		.unwrap();

	assert!(email_confirmation_token.is_some());

	let response = env
		.app
		.post(&format!(
			"/auth/confirm_email/{}",
			email_confirmation_token.unwrap()
		))
		.await;

	let _access_token = response.cookie("blokmap_access_token");

	assert_eq!(response.status_code(), StatusCode::NO_CONTENT);

	let response = env.app.get("/profile/me").await;
	let body = response.json::<Profile>();

	assert_eq!(response.status_code(), StatusCode::OK);
	assert_eq!(body.username, "bob".to_string());
	assert_eq!(body.email, Some("bob@example.com".to_string()));
}

#[tokio::test(flavor = "multi_thread")]
async fn confirm_email_expired_token() {
	let env = TestEnv::new().await;

	env.expect_mail_to(&["bob@example.com"], async || {
		env.app
			.post("/auth/register")
			.json(&RegisterRequest {
				username: "bob".to_string(),
				password: "bobdebouwer1234!".to_string(),
				email:    "bob@example.com".to_string(),
			})
			.await;
	})
	.await;

	let conn = env.db_guard.create_pool().get().await.unwrap();
	let profile: Profile = conn
		.interact(|conn| {
			use blokmap::schema::profile::dsl::*;
			use diesel::prelude::*;

			profile.filter(username.eq("bob")).get_result(conn)
		})
		.await
		.unwrap()
		.unwrap();

	assert!(profile.email_confirmation_token.is_some());

	let profile_id = profile.id;
	let new_expiry = Utc::now().naive_utc() - chrono::Duration::days(1);

	conn.interact(move |conn| {
		use blokmap::schema::profile::dsl::*;
		use diesel::prelude::*;

		diesel::update(profile.find(profile_id))
			.set(email_confirmation_token_expiry.eq(new_expiry))
			.execute(conn)
	})
	.await
	.unwrap()
	.unwrap();

	let response = env
		.app
		.post(&format!(
			"/auth/confirm_email/{}",
			profile.email_confirmation_token.unwrap()
		))
		.await;

	assert_eq!(response.status_code(), StatusCode::FORBIDDEN);
}

#[tokio::test(flavor = "multi_thread")]
async fn resend_confirmation_email() {
	let env = TestEnv::new().await;

	env.expect_mail_to(&["bob@example.com"], async || {
		env.app
			.post("/auth/register")
			.json(&RegisterRequest {
				username: "bob".to_string(),
				password: "bobdebouwer1234!".to_string(),
				email:    "bob@example.com".to_string(),
			})
			.await;
	})
	.await;

	let conn = env.db_guard.create_pool().get().await.unwrap();
	let old_profile: Profile = conn
		.interact(|conn| {
			use blokmap::schema::profile::dsl::*;
			use diesel::prelude::*;

			profile.filter(username.eq("bob")).get_result(conn)
		})
		.await
		.unwrap()
		.unwrap();

	let old_token = old_profile.email_confirmation_token.clone();
	let old_expiry = old_profile.email_confirmation_token_expiry;

	assert!(old_token.is_some());

	env.expect_mail_to(&["bob@example.com"], async || {
		env.app
			.post(&format!(
				"/auth/resend_confirmation_email/{}",
				old_profile.id
			))
			.json(&RegisterRequest {
				username: "bob".to_string(),
				password: "bobdebouwer1234!".to_string(),
				email:    "bob@example.com".to_string(),
			})
			.await;
	})
	.await;

	let new_profile: Profile = conn
		.interact(|conn| {
			use blokmap::schema::profile::dsl::*;
			use diesel::prelude::*;

			profile.filter(username.eq("bob")).get_result(conn)
		})
		.await
		.unwrap()
		.unwrap();

	let new_token = new_profile.email_confirmation_token.clone();
	let new_expiry = new_profile.email_confirmation_token_expiry;

	assert_ne!(old_token, new_token);
	assert_ne!(old_expiry, new_expiry);

	let response = env
		.app
		.post(&format!("/auth/confirm_email/{}", new_token.unwrap()))
		.await;

	let _access_token = response.cookie("blokmap_access_token");

	assert_eq!(response.status_code(), StatusCode::NO_CONTENT);

	let response = env.app.get("/profile/me").await;
	let body = response.json::<Profile>();

	assert_eq!(response.status_code(), StatusCode::OK);
	assert_eq!(body.username, "bob".to_string());
	assert_eq!(body.email, Some("bob@example.com".to_string()));
}

#[tokio::test(flavor = "multi_thread")]
async fn reset_password() {
<<<<<<< HEAD
	let env = TestEnv::new().await.create_test_user().await;

	let response = env
		.expect_mail_to(&["bob@example.com"], async || {
			env.app
				.post("/auth/request_password_reset")
				.json(&PasswordResetRequest { username: "bob".to_string() })
=======
	let env = TestEnv::new().await;

	let response = env
		.expect_mail_to(&["test@example.com"], async || {
			env.app
				.post("/auth/request_password_reset")
				.json(&PasswordResetRequest { username: "test".to_string() })
>>>>>>> 9d9fd1d9
				.await
		})
		.await;

	assert_eq!(response.status_code(), StatusCode::NO_CONTENT);

	let conn = env.db_guard.create_pool().get().await.unwrap();
	let password_reset_token: Option<String> = conn
		.interact(|conn| {
			use blokmap::schema::profile::dsl::*;
			use diesel::prelude::*;

			profile
				.select(password_reset_token)
<<<<<<< HEAD
				.filter(username.eq("bob"))
=======
				.filter(username.eq("test"))
>>>>>>> 9d9fd1d9
				.get_result(conn)
		})
		.await
		.unwrap()
		.unwrap();

	assert!(password_reset_token.is_some());

	let response = env
		.expect_no_mail(async || {
			env.app
				.post("/auth/reset_password")
				.json(&PasswordResetData {
					token:    password_reset_token.unwrap(),
					password: "bobdebouwer1234567!".to_string(),
				})
				.await
		})
		.await;

	assert_eq!(response.status_code(), StatusCode::NO_CONTENT);

	let response = env
		.app
		.post("/auth/login/username")
		.json(&LoginUsernameRequest {
<<<<<<< HEAD
			username: "bob".to_string(),
=======
			username: "test".to_string(),
>>>>>>> 9d9fd1d9
			password: "bobdebouwer1234567!".to_string(),
		})
		.await;

	let _access_token = response.cookie("blokmap_access_token");

	assert_eq!(response.status_code(), StatusCode::NO_CONTENT);
}

#[tokio::test(flavor = "multi_thread")]
async fn reset_password_expired_token() {
<<<<<<< HEAD
	let env = TestEnv::new().await.create_test_user().await;

	let response = env
		.expect_mail_to(&["bob@example.com"], async || {
			env.app
				.post("/auth/request_password_reset")
				.json(&PasswordResetRequest { username: "bob".to_string() })
=======
	let env = TestEnv::new().await;

	let response = env
		.expect_mail_to(&["test@example.com"], async || {
			env.app
				.post("/auth/request_password_reset")
				.json(&PasswordResetRequest { username: "test".to_string() })
>>>>>>> 9d9fd1d9
				.await
		})
		.await;

	assert_eq!(response.status_code(), StatusCode::NO_CONTENT);

	let conn = env.db_guard.create_pool().get().await.unwrap();
	let profile: Profile = conn
		.interact(|conn| {
			use blokmap::schema::profile::dsl::*;
			use diesel::prelude::*;

<<<<<<< HEAD
			profile.filter(username.eq("bob")).get_result(conn)
=======
			profile.filter(username.eq("test")).get_result(conn)
>>>>>>> 9d9fd1d9
		})
		.await
		.unwrap()
		.unwrap();

	assert!(profile.password_reset_token.is_some());

	let profile_id = profile.id;
	let new_expiry = Utc::now().naive_utc() - chrono::Duration::days(1);

	conn.interact(move |conn| {
		use blokmap::schema::profile::dsl::*;
		use diesel::prelude::*;

		diesel::update(profile.find(profile_id))
			.set(password_reset_token_expiry.eq(new_expiry))
			.execute(conn)
	})
	.await
	.unwrap()
	.unwrap();

	let response = env
		.app
		.post("/auth/reset_password")
		.json(&PasswordResetData {
			token:    profile.password_reset_token.unwrap(),
			password: "bobdebouwer1234567!".to_string(),
		})
		.await;

	assert_eq!(response.status_code(), StatusCode::FORBIDDEN);
}

#[tokio::test(flavor = "multi_thread")]
async fn login_username() {
	let env = TestEnv::new().await;

	let response = env
		.app
		.post("/auth/login/username")
		.json(&LoginUsernameRequest {
			username: "test".to_string(),
			password: "foo".to_string(),
		})
		.await;

	let _access_token = response.cookie("blokmap_access_token");

	assert_eq!(response.status_code(), StatusCode::NO_CONTENT);
}

#[tokio::test(flavor = "multi_thread")]
<<<<<<< HEAD
async fn login_username_pending() {
	let env = TestEnv::new().await;

	env.app
		.post("/auth/register")
		.json(&RegisterRequest {
			username: "bob".to_string(),
			password: "bobdebouwer1234!".to_string(),
			email:    "bob@example.com".to_string(),
		})
		.await;

	let response = env
		.app
		.post("/auth/login/username")
		.json(&LoginUsernameRequest {
			username: "bob".to_string(),
			password: "bobdebouwer1234!".to_string(),
		})
		.await;

	assert!(
		catch_unwind(|| {
			let _access_token = response.cookie("blokmap_access_token");
		})
		.is_err()
	);

	assert_eq!(response.status_code(), StatusCode::FORBIDDEN);
}

#[tokio::test(flavor = "multi_thread")]
async fn login_username_disabled() {
	let env = TestEnv::new().await.create_test_user().await;

	let pool = env.db_guard.create_pool();
	let conn = pool.get().await.unwrap();
	let mut bob = Profile::get_all(&conn)
		.await
		.unwrap()
		.into_iter()
		.find(|p| p.username == "bob")
		.unwrap();
	bob.state = ProfileState::Disabled;
	bob.update(&conn).await.unwrap();
=======
async fn login_username_disabled() {
	let env = TestEnv::new().await;
>>>>>>> 9d9fd1d9

	let response = env
		.app
		.post("/auth/login/username")
		.json(&LoginUsernameRequest {
<<<<<<< HEAD
			username: "bob".to_string(),
			password: "bobdebouwer1234!".to_string(),
		})
		.await;

	assert!(
		catch_unwind(|| {
			let _access_token = response.cookie("blokmap_access_token");
		})
		.is_err()
	);
=======
			username: "test-disabled".to_string(),
			password: "foo".to_string(),
		})
		.await;

	assert!(response.maybe_cookie("blokmap_access_token").is_none());
>>>>>>> 9d9fd1d9

	assert_eq!(response.status_code(), StatusCode::FORBIDDEN);
}

#[tokio::test(flavor = "multi_thread")]
async fn login_email() {
	let env = TestEnv::new().await;

	let response = env
		.app
		.post("/auth/login/email")
		.json(&LoginEmailRequest {
			email:    "test@example.com".to_string(),
			password: "foo".to_string(),
		})
		.await;

	let _access_token = response.cookie("blokmap_access_token");

	assert_eq!(response.status_code(), StatusCode::NO_CONTENT);
}

#[tokio::test(flavor = "multi_thread")]
<<<<<<< HEAD
async fn login_email_pending() {
	let env = TestEnv::new().await;

	env.app
		.post("/auth/register")
		.json(&RegisterRequest {
			username: "bob".to_string(),
			password: "bobdebouwer1234!".to_string(),
			email:    "bob@example.com".to_string(),
		})
		.await;

	let response = env
		.app
		.post("/auth/login/email")
		.json(&LoginEmailRequest {
			email:    "bob@example.com".to_string(),
			password: "bobdebouwer1234!".to_string(),
		})
		.await;

	assert!(
		catch_unwind(|| {
			let _access_token = response.cookie("blokmap_access_token");
		})
		.is_err()
	);

	assert_eq!(response.status_code(), StatusCode::NOT_FOUND);
}

#[tokio::test(flavor = "multi_thread")]
async fn login_email_disabled() {
	let env = TestEnv::new().await.create_test_user().await;

	let pool = env.db_guard.create_pool();
	let conn = pool.get().await.unwrap();
	let mut bob = Profile::get_all(&conn)
		.await
		.unwrap()
		.into_iter()
		.find(|p| p.username == "bob")
		.unwrap();
	bob.state = ProfileState::Disabled;
	bob.update(&conn).await.unwrap();
=======
async fn login_email_disabled() {
	let env = TestEnv::new().await;
>>>>>>> 9d9fd1d9

	let response = env
		.app
		.post("/auth/login/email")
		.json(&LoginEmailRequest {
<<<<<<< HEAD
			email:    "bob@example.com".to_string(),
			password: "bobdebouwer1234!".to_string(),
		})
		.await;

	assert!(
		catch_unwind(|| {
			let _access_token = response.cookie("blokmap_access_token");
		})
		.is_err()
	);
=======
			email:    "test-disabled@example.com".to_string(),
			password: "foo".to_string(),
		})
		.await;

	assert!(response.maybe_cookie("blokmap_access_token").is_none());
>>>>>>> 9d9fd1d9

	assert_eq!(response.status_code(), StatusCode::FORBIDDEN);
}

#[tokio::test(flavor = "multi_thread")]
async fn logout() {
	let env = TestEnv::new().await;

	let response = env
		.app
		.post("/auth/login/username")
		.json(&LoginUsernameRequest {
			username: "test".to_string(),
			password: "foo".to_string(),
		})
		.await;

	let _access_token = response.cookie("blokmap_access_token");

	assert_eq!(response.status_code(), StatusCode::NO_CONTENT);

	let response = env.app.post("/auth/logout").await;

	let access_token = response.cookie("blokmap_access_token");

	assert_eq!(access_token.max_age(), Some(time::Duration::ZERO));
	assert_eq!(response.status_code(), StatusCode::NO_CONTENT);
}<|MERGE_RESOLUTION|>--- conflicted
+++ resolved
@@ -436,15 +436,6 @@
 
 #[tokio::test(flavor = "multi_thread")]
 async fn reset_password() {
-<<<<<<< HEAD
-	let env = TestEnv::new().await.create_test_user().await;
-
-	let response = env
-		.expect_mail_to(&["bob@example.com"], async || {
-			env.app
-				.post("/auth/request_password_reset")
-				.json(&PasswordResetRequest { username: "bob".to_string() })
-=======
 	let env = TestEnv::new().await;
 
 	let response = env
@@ -452,7 +443,6 @@
 			env.app
 				.post("/auth/request_password_reset")
 				.json(&PasswordResetRequest { username: "test".to_string() })
->>>>>>> 9d9fd1d9
 				.await
 		})
 		.await;
@@ -467,11 +457,7 @@
 
 			profile
 				.select(password_reset_token)
-<<<<<<< HEAD
-				.filter(username.eq("bob"))
-=======
 				.filter(username.eq("test"))
->>>>>>> 9d9fd1d9
 				.get_result(conn)
 		})
 		.await
@@ -498,11 +484,7 @@
 		.app
 		.post("/auth/login/username")
 		.json(&LoginUsernameRequest {
-<<<<<<< HEAD
-			username: "bob".to_string(),
-=======
 			username: "test".to_string(),
->>>>>>> 9d9fd1d9
 			password: "bobdebouwer1234567!".to_string(),
 		})
 		.await;
@@ -514,15 +496,6 @@
 
 #[tokio::test(flavor = "multi_thread")]
 async fn reset_password_expired_token() {
-<<<<<<< HEAD
-	let env = TestEnv::new().await.create_test_user().await;
-
-	let response = env
-		.expect_mail_to(&["bob@example.com"], async || {
-			env.app
-				.post("/auth/request_password_reset")
-				.json(&PasswordResetRequest { username: "bob".to_string() })
-=======
 	let env = TestEnv::new().await;
 
 	let response = env
@@ -530,7 +503,6 @@
 			env.app
 				.post("/auth/request_password_reset")
 				.json(&PasswordResetRequest { username: "test".to_string() })
->>>>>>> 9d9fd1d9
 				.await
 		})
 		.await;
@@ -543,11 +515,7 @@
 			use blokmap::schema::profile::dsl::*;
 			use diesel::prelude::*;
 
-<<<<<<< HEAD
-			profile.filter(username.eq("bob")).get_result(conn)
-=======
 			profile.filter(username.eq("test")).get_result(conn)
->>>>>>> 9d9fd1d9
 		})
 		.await
 		.unwrap()
@@ -601,81 +569,19 @@
 }
 
 #[tokio::test(flavor = "multi_thread")]
-<<<<<<< HEAD
-async fn login_username_pending() {
-	let env = TestEnv::new().await;
-
-	env.app
-		.post("/auth/register")
-		.json(&RegisterRequest {
-			username: "bob".to_string(),
-			password: "bobdebouwer1234!".to_string(),
-			email:    "bob@example.com".to_string(),
-		})
-		.await;
+async fn login_username_disabled() {
+	let env = TestEnv::new().await;
 
 	let response = env
 		.app
 		.post("/auth/login/username")
 		.json(&LoginUsernameRequest {
-			username: "bob".to_string(),
-			password: "bobdebouwer1234!".to_string(),
-		})
-		.await;
-
-	assert!(
-		catch_unwind(|| {
-			let _access_token = response.cookie("blokmap_access_token");
-		})
-		.is_err()
-	);
-
-	assert_eq!(response.status_code(), StatusCode::FORBIDDEN);
-}
-
-#[tokio::test(flavor = "multi_thread")]
-async fn login_username_disabled() {
-	let env = TestEnv::new().await.create_test_user().await;
-
-	let pool = env.db_guard.create_pool();
-	let conn = pool.get().await.unwrap();
-	let mut bob = Profile::get_all(&conn)
-		.await
-		.unwrap()
-		.into_iter()
-		.find(|p| p.username == "bob")
-		.unwrap();
-	bob.state = ProfileState::Disabled;
-	bob.update(&conn).await.unwrap();
-=======
-async fn login_username_disabled() {
-	let env = TestEnv::new().await;
->>>>>>> 9d9fd1d9
-
-	let response = env
-		.app
-		.post("/auth/login/username")
-		.json(&LoginUsernameRequest {
-<<<<<<< HEAD
-			username: "bob".to_string(),
-			password: "bobdebouwer1234!".to_string(),
-		})
-		.await;
-
-	assert!(
-		catch_unwind(|| {
-			let _access_token = response.cookie("blokmap_access_token");
-		})
-		.is_err()
-	);
-=======
 			username: "test-disabled".to_string(),
 			password: "foo".to_string(),
 		})
 		.await;
 
 	assert!(response.maybe_cookie("blokmap_access_token").is_none());
->>>>>>> 9d9fd1d9
 
 	assert_eq!(response.status_code(), StatusCode::FORBIDDEN);
 }
@@ -699,81 +605,19 @@
 }
 
 #[tokio::test(flavor = "multi_thread")]
-<<<<<<< HEAD
-async fn login_email_pending() {
-	let env = TestEnv::new().await;
-
-	env.app
-		.post("/auth/register")
-		.json(&RegisterRequest {
-			username: "bob".to_string(),
-			password: "bobdebouwer1234!".to_string(),
-			email:    "bob@example.com".to_string(),
-		})
-		.await;
+async fn login_email_disabled() {
+	let env = TestEnv::new().await;
 
 	let response = env
 		.app
 		.post("/auth/login/email")
 		.json(&LoginEmailRequest {
-			email:    "bob@example.com".to_string(),
-			password: "bobdebouwer1234!".to_string(),
-		})
-		.await;
-
-	assert!(
-		catch_unwind(|| {
-			let _access_token = response.cookie("blokmap_access_token");
-		})
-		.is_err()
-	);
-
-	assert_eq!(response.status_code(), StatusCode::NOT_FOUND);
-}
-
-#[tokio::test(flavor = "multi_thread")]
-async fn login_email_disabled() {
-	let env = TestEnv::new().await.create_test_user().await;
-
-	let pool = env.db_guard.create_pool();
-	let conn = pool.get().await.unwrap();
-	let mut bob = Profile::get_all(&conn)
-		.await
-		.unwrap()
-		.into_iter()
-		.find(|p| p.username == "bob")
-		.unwrap();
-	bob.state = ProfileState::Disabled;
-	bob.update(&conn).await.unwrap();
-=======
-async fn login_email_disabled() {
-	let env = TestEnv::new().await;
->>>>>>> 9d9fd1d9
-
-	let response = env
-		.app
-		.post("/auth/login/email")
-		.json(&LoginEmailRequest {
-<<<<<<< HEAD
-			email:    "bob@example.com".to_string(),
-			password: "bobdebouwer1234!".to_string(),
-		})
-		.await;
-
-	assert!(
-		catch_unwind(|| {
-			let _access_token = response.cookie("blokmap_access_token");
-		})
-		.is_err()
-	);
-=======
 			email:    "test-disabled@example.com".to_string(),
 			password: "foo".to_string(),
 		})
 		.await;
 
 	assert!(response.maybe_cookie("blokmap_access_token").is_none());
->>>>>>> 9d9fd1d9
 
 	assert_eq!(response.status_code(), StatusCode::FORBIDDEN);
 }
