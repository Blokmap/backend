--- conflicted
+++ resolved
@@ -14,10 +14,6 @@
 		"latitude": 51.0425,
 		"longitude": 3.7064,
 		"created_by_id": 1,
-<<<<<<< HEAD
-		"created_at": "2023-10-01T12:00:00",
-		"updated_at": "2023-10-01T12:00:00"
-=======
 		"created_at": "2023-10-01T12:00:00Z",
 		"updated_at": "2023-10-01T12:00:00Z"
 	},
@@ -38,6 +34,5 @@
 		"created_by_id": 1,
 		"created_at": "2023-10-01T12:00:00Z",
 		"updated_at": "2023-10-01T12:00:00Z"
->>>>>>> 923f2f30
 	}
 ]